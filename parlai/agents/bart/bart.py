#!/usr/bin/env python3

# Copyright (c) Facebook, Inc. and its affiliates.
# This source code is licensed under the MIT license found in the
# LICENSE file in the root directory of this source tree.
"""
BART: Denoising Sequence-to-Sequence Pre-training for
Natural Language Generation, Translation, and Comprehension

See https://arxiv.org/abs/1910.13461.

The BART agent can be instantiated as simply `-m bart`,
however it is recommended to specify `--init-model zoo:bart/bart_large/model`
or `-mf zoo:bart/bart_large/model` to ensure correct dictionaries are saved.
"""
import os
import torch
from typing import Optional, Dict, Any

from parlai.agents.bart.convert_fairseq_to_parlai import ConversionScript
from parlai.agents.bart.modules import BartModel
from parlai.agents.transformer.transformer import TransformerGeneratorAgent
from parlai.core.agents import compare_init_model_opts
from parlai.core.message import Message
from parlai.core.opt import Opt
from parlai.core.params import ParlaiParser
from parlai.core.torch_agent import History
from parlai.utils.typing import TShared
from parlai.utils.io import PathManager
from parlai.zoo.bart.build import download, CONVERSION_ARGS, BART_ARGS


class BartAgent(TransformerGeneratorAgent):
    """
    BART Agent.

    Relies on the BART model implemented in fairseq.

    If you have a fine-tuned BART model from fairseq, you can specify the
    `--init-fairseq-model` arg, which will convert your fine-tuned model
    to a ParlAI model.
    """

    @classmethod
    def add_cmdline_args(
        cls, parser: ParlaiParser, partial_opt: Optional[Opt] = None
    ) -> ParlaiParser:
        """
        Override to add init-fairseq-model arg.
        """
        super().add_cmdline_args(parser, partial_opt=partial_opt)
        group = parser.add_argument_group('Bart Args')
        group.add_argument(
            '--init-fairseq-model',
            type=str,
            default=None,
            help='fairseq checkpoint for bart',
        )
        group.add_argument(
            '--output-conversion-path',
            type=str,
            default=None,
            help='where to save fairseq conversion',
        )
        parser.set_defaults(dict_tokenizer='gpt2')
        parser.set_defaults(**BART_ARGS)
        return parser

    def __init__(self, opt: Opt, shared: TShared = None):
        if not shared:
            opt = self._initialize_bart(opt)
        super().__init__(opt, shared)

    def _initialize_bart(self, opt: Opt) -> Opt:
        """
        Download and convert BART pre-trained models.

        Additionally, convert `init-fairseq-model` if necessary.

        :param opt:
            ParlAI-parsed options

        :return opt:
            return opt with BART-specific args.
        """
        init_model, _ = self._get_init_model(opt, None)
        if not opt.get('converting') and (
            init_model is None or not PathManager.exists(init_model)
        ):
            download(opt['datapath'])
            opt['init_model'] = os.path.join(
                opt['datapath'], 'models/bart/bart_large/model'
            )
        if opt.get('init_fairseq_model'):
            opt = self._convert_model(opt)

        compare_init_model_opts(opt, opt)
        return opt

    def _get_conversion_args(self, opt: Opt) -> Dict[str, Any]:
        """
        Get args for fairseq model conversion.

        :param opt:
            ParlAI Opt

        :return args:
            returns dictionary of args to send to conversion script.
        """
        model_name = os.path.split(opt['init_fairseq_model'])[-1]
        args = CONVERSION_ARGS.copy()

        args['input'] = [opt['init_fairseq_model']]
        if opt.get('model_file') and not os.path.exists(opt['model_file']):
            args['output'] = opt['model_file']
        elif opt.get('output_conversion_path'):
            args['output'] = opt['output_conversion_path']
        else:
            args['output'] = os.path.join(
                opt['datapath'], 'models/converted_fairseq_models/', model_name
            )

        return args

    def _convert_model(self, opt: Opt) -> Opt:
        """
        Convert fairseq init model to ParlAI Model.

        :param opt:
            options

        :return opt:
            return opt with new init_model path
        """
        args = self._get_conversion_args(opt)
        ConversionScript.main(**args)
        opt['init_model'] = args['output']
        return opt

    def build_model(self) -> BartModel:
        """
        Build and return model.
        """
        model = BartModel(self.opt, self.dict)
        if self.opt['embedding_type'] != 'random':
            self._copy_embeddings(
                model.encoder.embeddings.weight, self.opt['embedding_type']
            )
        return model

    def _set_text_vec(
        self, obs: Message, history: History, truncate: Optional[int]
    ) -> Message:
        """
        Override to prepend start token and append end token.
        """
        obs = super()._set_text_vec(obs, history, truncate)
        if 'text' not in obs or 'text_vec' not in obs:
            return obs
        vec = obs['text_vec']
        if truncate is not None:
            vec = torch.LongTensor(  # type: ignore
                self._check_truncate(obs['text_vec'], truncate - 2, True)
            )
        obs.force_set(
            'text_vec', self._add_start_end_tokens(vec, add_start=True, add_end=True)
        )
        return obs

    def _get_initial_decoder_input(
        self, bsz: int, beam_size: int, dev: torch.device
    ) -> torch.LongTensor:
        """
        Override to seed decoder with EOS BOS token.
        """
        return (
            torch.LongTensor([self.END_IDX, self.START_IDX])  # type: ignore
            .expand(bsz * beam_size, 2)
            .to(dev)
<<<<<<< HEAD
        )

    def compute_loss(self, batch, return_output=False):
        """
        Override TGA.compute_loss to ignore start token.
        """
        if batch.label_vec is None:
            raise ValueError('Cannot compute loss without a label.')
        model_output = self.model(*self._model_input(batch), ys=batch.label_vec)
        scores, preds, *_ = model_output

        if scores.size(1) != batch.label_vec.size(1):
            # ignore start
            scores = scores[:, 1:, :]
            preds = preds[:, 1:]

        score_view = scores.reshape(-1, scores.size(-1))
        loss = self.criterion(score_view, batch.label_vec.view(-1))
        loss = loss.view(scores.shape[:-1]).sum(dim=1)
        # save loss to metrics
        notnull = batch.label_vec.ne(self.NULL_IDX)
        target_tokens = notnull.long().sum(dim=-1)
        correct = ((batch.label_vec == preds) * notnull).sum(dim=-1)

        self.record_local_metric('loss', AverageMetric.many(loss, target_tokens))
        self.record_local_metric('ppl', PPLMetric.many(loss, target_tokens))
        self.record_local_metric(
            'token_acc', AverageMetric.many(correct, target_tokens)
        )
        from parlai.core.metrics import SumMetric

        self.record_local_metric('num_tokens', SumMetric.many(target_tokens))
        # actually do backwards loss
        loss = loss.sum()
        loss /= target_tokens.sum()  # average loss per token
        if return_output:
            return (loss, model_output)
        else:
            return loss

    def _construct_token_losses(self, labels, model_output):
        """
        Override TGA._construct_token_losses to ignore start token.
        """
        # Get non-aggregated losses
        scores, _, _ = model_output
        scores = scores[:, 1:, :]  # ignore start token
        score_view = scores.reshape(-1, scores.size(-1))
        losses = self.criterion(score_view, labels.view(-1)).view(len(labels), -1)

        # Zip decoded tokens with losses
        token_losses = []
        for i, label in enumerate(labels):
            token_losses.append(
                list(
                    zip(
                        [self.dict[token] for token in label.tolist()],
                        losses[i].tolist(),
                    )
                )
            )
        return token_losses
=======
        )
>>>>>>> 6bc04ccf
<|MERGE_RESOLUTION|>--- conflicted
+++ resolved
@@ -177,69 +177,4 @@
             torch.LongTensor([self.END_IDX, self.START_IDX])  # type: ignore
             .expand(bsz * beam_size, 2)
             .to(dev)
-<<<<<<< HEAD
-        )
-
-    def compute_loss(self, batch, return_output=False):
-        """
-        Override TGA.compute_loss to ignore start token.
-        """
-        if batch.label_vec is None:
-            raise ValueError('Cannot compute loss without a label.')
-        model_output = self.model(*self._model_input(batch), ys=batch.label_vec)
-        scores, preds, *_ = model_output
-
-        if scores.size(1) != batch.label_vec.size(1):
-            # ignore start
-            scores = scores[:, 1:, :]
-            preds = preds[:, 1:]
-
-        score_view = scores.reshape(-1, scores.size(-1))
-        loss = self.criterion(score_view, batch.label_vec.view(-1))
-        loss = loss.view(scores.shape[:-1]).sum(dim=1)
-        # save loss to metrics
-        notnull = batch.label_vec.ne(self.NULL_IDX)
-        target_tokens = notnull.long().sum(dim=-1)
-        correct = ((batch.label_vec == preds) * notnull).sum(dim=-1)
-
-        self.record_local_metric('loss', AverageMetric.many(loss, target_tokens))
-        self.record_local_metric('ppl', PPLMetric.many(loss, target_tokens))
-        self.record_local_metric(
-            'token_acc', AverageMetric.many(correct, target_tokens)
-        )
-        from parlai.core.metrics import SumMetric
-
-        self.record_local_metric('num_tokens', SumMetric.many(target_tokens))
-        # actually do backwards loss
-        loss = loss.sum()
-        loss /= target_tokens.sum()  # average loss per token
-        if return_output:
-            return (loss, model_output)
-        else:
-            return loss
-
-    def _construct_token_losses(self, labels, model_output):
-        """
-        Override TGA._construct_token_losses to ignore start token.
-        """
-        # Get non-aggregated losses
-        scores, _, _ = model_output
-        scores = scores[:, 1:, :]  # ignore start token
-        score_view = scores.reshape(-1, scores.size(-1))
-        losses = self.criterion(score_view, labels.view(-1)).view(len(labels), -1)
-
-        # Zip decoded tokens with losses
-        token_losses = []
-        for i, label in enumerate(labels):
-            token_losses.append(
-                list(
-                    zip(
-                        [self.dict[token] for token in label.tolist()],
-                        losses[i].tolist(),
-                    )
-                )
-            )
-        return token_losses
-=======
-        )
->>>>>>> 6bc04ccf
+        )