#!/usr/bin/env python3

# Copyright (c) Facebook, Inc. and its affiliates.
# This source code is licensed under the MIT license found in the
# LICENSE file in the root directory of this source tree.

import copy
import unittest
import parlai.utils.testing as testing_utils
<<<<<<< HEAD
=======
import parlai.scripts.build_dict as build_dict
import parlai.scripts.multiprocessing_train as mp_train
import parlai.tasks.integration_tests.agents as inttests

BATCHSIZE = 4


def _forced_parse(parser, opt):
    parser.set_params(**opt)
    parser.set_params(log_every_n_sec=10)
    popt = parser.parse_args([])
    # in some rare cases, like for instance if the model class also
    # overrides its default params, the params override will not
    # be taken into account.
    for k, v in opt.items():
        popt[k] = v
    return popt
>>>>>>> 0ece6eb4


@testing_utils.skipUnlessGPU
class TestDistributed(unittest.TestCase):
    _base_config = dict(
        task='integration_tests:overfit',
        model='transformer/generator',
        optimizer='adam',
        validation_metric='ppl',
        skip_generation=True,
        learningrate=1e-2,
        batchsize=BATCHSIZE,
        validation_every_n_epochs=5,
        num_epochs=100,
        n_layers=1,
        n_heads=1,
        ffn_size=32,
        embedding_size=8,
        verbose=True,
    )

    def setUp(self):
        print(f'[Setting up test {self._testMethodName}]')

<<<<<<< HEAD
    def test_generator_distributed(self):
        valid, test = testing_utils.distributed_train_model(self._base_config)
=======
    def _distributed_train_model(self, opt):
        with testing_utils.tempdir() as tmpdir:
            if 'model_file' not in opt:
                opt['model_file'] = os.path.join(tmpdir, 'model')
            if 'dict_file' not in opt:
                opt['dict_file'] = os.path.join(tmpdir, 'model.dict')

            parser = mp_train.setup_args()
            popt = _forced_parse(parser, opt)

            # we need a prebuilt dictionary
            parser = build_dict.setup_args()
            build_dict.build_dict(popt)

            valid, test = mp_train.launch_and_train(popt, 31338)
            dist.destroy_process_group()

        return (valid, test)

    @testing_utils.retry()
    def test_generator_distributed(self):
        config = copy.deepcopy(self._base_config)
        valid, test = self._distributed_train_model(config)
>>>>>>> 0ece6eb4

        self.assertLessEqual(valid['ppl'], 1.50)
        self.assertLessEqual(test['ppl'], 1.50)

        # Tests that DialogData.get() is doing the right thing
        # Ensure no duplication of examples among workers
        self.assertEqual(valid['exs'].value(), BATCHSIZE)
        self.assertEqual(test['exs'].value(), BATCHSIZE)

    @testing_utils.retry()
    def test_multitask_distributed(self):
        config = copy.deepcopy(self._base_config)
        config['num_epochs'] = 50
        config['task'] = 'integration_tests:overfit,integration_tests:overfit_multiturn'
        config['dynb'] = 'full'
<<<<<<< HEAD
        config['skip_generation'] = 'true'
        valid, test = testing_utils.distributed_train_model(config)
=======
        valid, test = self._distributed_train_model(config)
>>>>>>> 0ece6eb4

        self.assertLessEqual(valid['ppl'], 1.20)
        self.assertLessEqual(test['ppl'], 1.20)

        # Tests that DialogData.get() is doing the right thing
        # Ensure no duplication of examples among workers
        # It would be 200 if each worker did all the examples
        self.assertEqual(
            valid['exs'].value(), BATCHSIZE * inttests.EXAMPLE_SIZE + BATCHSIZE
        )
        self.assertEqual(
            test['exs'].value(), BATCHSIZE * inttests.EXAMPLE_SIZE + BATCHSIZE
        )

    def test_distributed_eval_max_exs(self):
        config = copy.deepcopy(self._base_config)
        config['task'] = 'integration_tests'
        config['num_epochs'] = 0.01
        config['validation_max_exs'] = 90
        config['short_final_eval'] = True
        valid, test = testing_utils.distributed_train_model(config)

        # Tests that DialogData.get() is doing the right thing
        # Ensure no duplication of examples among workers
        # It would be 200 if each worker did all the examples
        # Note: we decided that it was OK for the total count to be slightly off
        # when using validation_max_exs and distributed.
        # It's > 90 b/c there are two workers, told to do 45 each, & BatchWorld
        # parley() does batchsize examples each time, so each worker will do 49
        # example. In the future, if we fix VME, this assert should be changed
        # to exactly 90.
        self.assertEqual(valid['exs'].value(), 96)
        self.assertEqual(test['exs'].value(), 96)

    def test_distributed_eval_stream_mode(self):
        config = copy.deepcopy(self._base_config)
        config['task'] = 'integration_tests'
        config['num_epochs'] = 0.01
        config['datatype'] = 'train:stream'
        valid, test = testing_utils.distributed_train_model(config)

        # Tests that StreamDialogData.get() is doing the right thing
        # Ensure no duplication of examples among workers
        # It would be 200 if each worker did all the examples
        self.assertEqual(valid['exs'].value(), inttests.NUM_TEST)
        self.assertEqual(test['exs'].value(), inttests.NUM_TEST)

    def test_distributed_eval_stream_mode_max_exs(self):
        config = copy.deepcopy(self._base_config)
        config['task'] = 'integration_tests'
        config['num_epochs'] = 0.01
        config['datatype'] = 'train:stream'
        config['validation_max_exs'] = 90
        config['short_final_eval'] = True

        valid, test = testing_utils.distributed_train_model(config)

        # Tests that StreamDialogData.get() is doing the right thing
        # Ensure no duplication of examples among workers
        # It would be 200 if each worker did all the examples
        # As in the test above:
        # It does 96 instead of 90 b/c there are two workers, told to do 45
        # each, and BatchWorld parley() does batchsize examples each time, so
        # each worker will do 49 examples.
        # In the future, if we fix VME, this assert should be changed to
        # exactly 90.
        self.assertEqual(valid['exs'].value(), 96)
        self.assertEqual(test['exs'].value(), 96)

    def test_chunked_dynamic_teacher(self):
        config = copy.deepcopy(self._base_config)
        config['task'] = 'integration_tests'
        config['num_epochs'] = 0.01
        config['datatype'] = 'train:stream'
        config['dynamic_batching'] = 'full'
        config['truncate'] = 16

        valid, test = self._distributed_train_model(config)
        assert valid['exs'].value() == inttests.NUM_TEST
        assert test['exs'].value() == inttests.NUM_TEST

    def test_chunked_teacher(self):
        config = copy.deepcopy(self._base_config)
        config['task'] = 'integration_tests'
        config['num_epochs'] = 0.01
        config['datatype'] = 'train:stream'
        config['num_epochs'] = 5
        config['dynamic_batching'] = None

        valid, test = self._distributed_train_model(config)
        assert valid['exs'].value() == inttests.NUM_TEST
        assert test['exs'].value() == inttests.NUM_TEST

    def test_no_model_parallel(self):
        """
        Checks that we throw an error when combining mp_train with.

        --model-parallel true.
        """
        config = copy.deepcopy(self._base_config)
        config['model_parallel'] = True
        for m in [
            'transformer/generator',
            'transformer/ranker',
            'transformer/classifier',
        ]:
            config['model'] = m
            try:
                _ = self._distributed_train_model(config)
            except RuntimeError:
                pass
            else:
                self.fail('Did not raise RuntimeError')
            finally:
                dist.destroy_process_group()


@testing_utils.skipUnlessGPU
class TestDistributedEval(unittest.TestCase):
    def test_mp_eval(self):
        args = dict(
            task='integration_tests:multiturn_nocandidate',
            model='seq2seq',
            model_file='zoo:unittest/seq2seq/model',
            dict_file='zoo:unittest/seq2seq/model.dict',
            skip_generation=False,
            batchsize=8,
        )
        valid, _ = testing_utils.eval_model(args, skip_test=True)

        from parlai.scripts.multiprocessing_eval import MultiProcessEval

        valid_mp = MultiProcessEval.main(**args)

        for key in ['exs', 'ppl', 'token_acc', 'f1', 'bleu-4', 'accuracy']:
            self.assertAlmostEquals(
                valid[key].value(), valid_mp[key].value(), delta=0.001
            )
        dist.destroy_process_group()


if __name__ == '__main__':
    unittest.main()<|MERGE_RESOLUTION|>--- conflicted
+++ resolved
@@ -5,12 +5,9 @@
 # LICENSE file in the root directory of this source tree.
 
 import copy
+import torch.distributed as dist
 import unittest
 import parlai.utils.testing as testing_utils
-<<<<<<< HEAD
-=======
-import parlai.scripts.build_dict as build_dict
-import parlai.scripts.multiprocessing_train as mp_train
 import parlai.tasks.integration_tests.agents as inttests
 
 BATCHSIZE = 4
@@ -26,7 +23,6 @@
     for k, v in opt.items():
         popt[k] = v
     return popt
->>>>>>> 0ece6eb4
 
 
 @testing_utils.skipUnlessGPU
@@ -51,34 +47,9 @@
     def setUp(self):
         print(f'[Setting up test {self._testMethodName}]')
 
-<<<<<<< HEAD
+    @testing_utils.retry()
     def test_generator_distributed(self):
         valid, test = testing_utils.distributed_train_model(self._base_config)
-=======
-    def _distributed_train_model(self, opt):
-        with testing_utils.tempdir() as tmpdir:
-            if 'model_file' not in opt:
-                opt['model_file'] = os.path.join(tmpdir, 'model')
-            if 'dict_file' not in opt:
-                opt['dict_file'] = os.path.join(tmpdir, 'model.dict')
-
-            parser = mp_train.setup_args()
-            popt = _forced_parse(parser, opt)
-
-            # we need a prebuilt dictionary
-            parser = build_dict.setup_args()
-            build_dict.build_dict(popt)
-
-            valid, test = mp_train.launch_and_train(popt, 31338)
-            dist.destroy_process_group()
-
-        return (valid, test)
-
-    @testing_utils.retry()
-    def test_generator_distributed(self):
-        config = copy.deepcopy(self._base_config)
-        valid, test = self._distributed_train_model(config)
->>>>>>> 0ece6eb4
 
         self.assertLessEqual(valid['ppl'], 1.50)
         self.assertLessEqual(test['ppl'], 1.50)
@@ -94,12 +65,7 @@
         config['num_epochs'] = 50
         config['task'] = 'integration_tests:overfit,integration_tests:overfit_multiturn'
         config['dynb'] = 'full'
-<<<<<<< HEAD
-        config['skip_generation'] = 'true'
-        valid, test = testing_utils.distributed_train_model(config)
-=======
-        valid, test = self._distributed_train_model(config)
->>>>>>> 0ece6eb4
+        valid, test = testing_utils.distributed_train_model(config)
 
         self.assertLessEqual(valid['ppl'], 1.20)
         self.assertLessEqual(test['ppl'], 1.20)
